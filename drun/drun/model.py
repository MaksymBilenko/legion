"""
Models (base, interfaces and proxies)
"""

from drun.types import build_df
from interface import Interface, implements
import logging

LOGGER = logging.getLogger('deploy')


class IMLModel(Interface):
    """
    Definition of an interface for ML model usable for the engine
    """

    @property
    def description(self):
        """
        Get model description
        :return: dictionary with model description
        """
        return None

    def apply(self, input_vector):
        """
        Apply the model to the provided input_vector
        :param input_vector: the input vector
        :return: an arbitrary JSON serializable object
        """
        pass

    @property
    def version_string(self):
        return None


class ScipyModel(implements(IMLModel)):
    """
    A simple model using Pandas DF for internal representation.
    Useful for Sklearn/Scipy based model export
    """

    def __init__(self, apply_func, prepare_func, column_types, version='Unknown'):
        """
        Build simple SciPy model
        :param apply_func: callable object
        for calculation f(input_dict) -> output
        :param prepare_func: callable object for
        prepare input data f(unprocessed_input_dict) -> input_dict
        :param column_types: dict of column name => type
        :param version: numeric/string version of model
        """
        assert apply_func is not None
        assert prepare_func is not None
        assert column_types is not None

        self.apply_func = apply_func
        self.column_types = column_types
        self.prepare_func = prepare_func
        self.version = version

    def apply(self, input_vector):
        """
        Calculate result of model execution
        :param input_vector: dict of input data
        :return: dict of output data
        """
        LOGGER.info('Input vector: %r' % input_vector)
        data_frame = build_df(self.column_types, input_vector)

        LOGGER.info('Running prepare with DataFrame: %r' % data_frame)
        data_frame = self.prepare_func(data_frame)

        LOGGER.info('Applying function with DataFrame: %r' % data_frame)
        return self.apply_func(data_frame)

    @property
<<<<<<< HEAD
    def version_string(self):
        return self.version

=======
>>>>>>> b3ff8a77
    def description(self):
        """
        Get model description
        :return: dictionary with model description
        """
        return {
            'version': self.version,
            'input_params': {k: v.description_for_api for (k, v) in self.column_types.items()}
        }


class DummyModel(implements(IMLModel)):
    """
    A dummy model for testing. Returns input_dict['result'] as output
    """

    def transform(self, input_dict):
        """
        Pre-process input dictionary
        :param input_dict: dict with input data
        :return: processed dict with data
        """
        return input_dict

    @property
<<<<<<< HEAD
    def version_string(self):
        return 'dummy'

=======
>>>>>>> b3ff8a77
    def description(self):
        """
        Get model description
        :return: dictionary with model description
        """
        return {'version': 'dummy'}

    def apply(self, input_vector):
        """
        Calculate result of model execution
        :param input_vector: dict of input data
        :return: dict of output data
        """
        return {'result': input_vector['result']}<|MERGE_RESOLUTION|>--- conflicted
+++ resolved
@@ -3,7 +3,9 @@
 """
 
 from drun.types import build_df
+
 from interface import Interface, implements
+import pandas
 import logging
 
 LOGGER = logging.getLogger('deploy')
@@ -76,12 +78,10 @@
         return self.apply_func(data_frame)
 
     @property
-<<<<<<< HEAD
     def version_string(self):
         return self.version
 
-=======
->>>>>>> b3ff8a77
+    @property
     def description(self):
         """
         Get model description
@@ -107,12 +107,10 @@
         return input_dict
 
     @property
-<<<<<<< HEAD
     def version_string(self):
         return 'dummy'
 
-=======
->>>>>>> b3ff8a77
+    @property
     def description(self):
         """
         Get model description
