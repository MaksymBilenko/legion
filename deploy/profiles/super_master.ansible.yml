route53_zone: epm.kharlamov.biz
base_domain: k8s-daily.epm.kharlamov.biz
certificate_email: Kirill_Makhonin@epam.com
git_key: "/home/jenkins/deploy.cert"
cert_dir: "/etc/dynssl"
use_https: "yes"
use_https_for_tests: "no"
subdomains:
  - dashboard
  - nexus
  - jupyter
  - ldap
  - jenkins
  - edge
  - consul
  - grafana
  - edi
namespace: default
deployment: legion
test_base_domain: local.k8s-daily.epm.kharlamov.biz
<<<<<<< HEAD
=======
dashboard_protocol: http
test_protocol: http
>>>>>>> 2ecd588f
service_account:
  login:  admin
  password: admin
examples_to_test:
  - Test-Summation
  - Sklearn-Income
  - Digit-Recognition
<|MERGE_RESOLUTION|>--- conflicted
+++ resolved
@@ -1,32 +1,29 @@
-route53_zone: epm.kharlamov.biz
-base_domain: k8s-daily.epm.kharlamov.biz
-certificate_email: Kirill_Makhonin@epam.com
-git_key: "/home/jenkins/deploy.cert"
-cert_dir: "/etc/dynssl"
-use_https: "yes"
-use_https_for_tests: "no"
-subdomains:
-  - dashboard
-  - nexus
-  - jupyter
-  - ldap
-  - jenkins
-  - edge
-  - consul
-  - grafana
-  - edi
-namespace: default
-deployment: legion
-test_base_domain: local.k8s-daily.epm.kharlamov.biz
-<<<<<<< HEAD
-=======
-dashboard_protocol: http
-test_protocol: http
->>>>>>> 2ecd588f
-service_account:
-  login:  admin
-  password: admin
-examples_to_test:
-  - Test-Summation
-  - Sklearn-Income
-  - Digit-Recognition
+route53_zone: epm.kharlamov.biz
+base_domain: k8s-daily.epm.kharlamov.biz
+certificate_email: Kirill_Makhonin@epam.com
+git_key: "/home/jenkins/deploy.cert"
+cert_dir: "/etc/dynssl"
+use_https: "yes"
+use_https_for_tests: "no"
+subdomains:
+  - dashboard
+  - nexus
+  - jupyter
+  - ldap
+  - jenkins
+  - edge
+  - consul
+  - grafana
+  - edi
+namespace: default
+deployment: legion
+test_base_domain: local.k8s-daily.epm.kharlamov.biz
+dashboard_protocol: http
+test_protocol: http
+service_account:
+  login:  admin
+  password: admin
+examples_to_test:
+  - Test-Summation
+  - Sklearn-Income
+  - Digit-Recognition