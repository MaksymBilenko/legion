--- conflicted
+++ resolved
@@ -4,15 +4,10 @@
 docker build -t drun/base-python-image:latest .
 cd ..
 
-<<<<<<< HEAD
-cd jenkins
-docker build -t drun/jenkins-server:latest .
-=======
 cd drun-edge
 docker build -t drun/edge .
 cd ..
 
-cd grafana
-docker build -t drun/grafana .
->>>>>>> 5fe9267c
+cd jenkins
+docker build -t drun/jenkins-server:latest .
 cd ..